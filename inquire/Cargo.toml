[package]
name = "inquire"
version = "0.9.1"
description = "inquire is a library for building interactive prompts on terminals"
repository = "https://github.com/mikaelmello/inquire"
license = "MIT"
edition = "2018"
readme = "./CRATE_README.md"
documentation = "https://docs.rs/inquire"
homepage = "https://github.com/mikaelmello/inquire"
authors = ["Mikael Mello <git@mikaelmello.com>"]
keywords = ["cli", "ask", "prompt", "question", "interactive"]
categories = ["command-line-interface", "value-formatting"]
include = ["/src", "/../LICENSE"]
rust-version = "1.80.0"

[lib]
name = "inquire"
path = "src/lib.rs"
doctest = true

[features]
default = ["macros", "crossterm", "one-liners", "fuzzy"]
macros = []
no-tty = ["crossterm/no-tty"]
one-liners = []
date = ["chrono"]
editor = ["tempfile"]
fuzzy = ["fuzzy-matcher"]

[package.metadata.docs.rs]
all-features = true
rustdoc-args = ["--cfg", "docsrs"]

[dependencies]
<<<<<<< HEAD
crossterm = { git = "https://github.com/handewo/crossterm.git", optional = true }
termion = { version = "2.0", optional = true }
console = { version = "0.15", optional = true, features = [
=======
crossterm = { version = "0.29.0", optional = true }
termion = { version = "4.0", optional = true }
console = { version = "0.16", optional = true, features = [
>>>>>>> d443a946
  "windows-console-colors",
] }

chrono = { version = "0.4", optional = true }

tempfile = { version = "3", optional = true }

fuzzy-matcher = { version = "0.3.7", default-features = false, optional = true }

bitflags = "2"
dyn-clone = "1"
unicode-segmentation = "1"
unicode-width = "0.2"

[dev-dependencies]
rstest = "0.26.1"
chrono = { version = "0.4" }
<|MERGE_RESOLUTION|>--- conflicted
+++ resolved
@@ -33,15 +33,9 @@
 rustdoc-args = ["--cfg", "docsrs"]
 
 [dependencies]
-<<<<<<< HEAD
 crossterm = { git = "https://github.com/handewo/crossterm.git", optional = true }
-termion = { version = "2.0", optional = true }
-console = { version = "0.15", optional = true, features = [
-=======
-crossterm = { version = "0.29.0", optional = true }
 termion = { version = "4.0", optional = true }
 console = { version = "0.16", optional = true, features = [
->>>>>>> d443a946
   "windows-console-colors",
 ] }
 
